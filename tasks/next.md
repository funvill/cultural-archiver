--- conflicted
+++ resolved
@@ -2,12 +2,9 @@
 
 ## MVP
 
-<<<<<<< HEAD
-- Optimized submit new artwork
-=======
+
 - [x] Variable fields for artwork
 - [x] Optimized submit new artwork
->>>>>>> 7d2cc56f
 - Mass import
 
 ## General
@@ -152,7 +149,11 @@
 
 - After a user uploads a photo, they are shown the search results page of artwork nearby. If the user clicks one of the artwork cards from the search results, they should be brought to a logbook submission form. On this page they can submit a new photo and any other information that they want to. This page is identical to the new artwork submission details page but instead of submitting new artwork it submits a logbook entry, and a artwork details update.
 
-<<<<<<< HEAD
+- [ ] After submitting the artwork, If no nearby art is detected in the search results. Go straight to add art details. One last step to do
+
+- [X] Reorder the artwork submission page . All the information and then gets consent for submitting it. If they don't give consent then don't actually submit the documents to the website. The consent variable needs to be added to the logbook so we know what version of each consent checkbox they accept agreed to.
+
+
 ----
 
 ## Artist page
@@ -224,11 +225,5 @@
 Remove unused functions from database service
 Remove unused TypeScript types
 Clean up any references in documentation
-=======
-- [ ] After submitting the artwork, If no nearby art is detected in the search results. Go straight to add art details. One last step to do
-
-- [X] Reorder the artwork submission page . All the information and then gets consent for submitting it. If they don't give consent then don't actually submit the documents to the website. The consent variable needs to be added to the logbook so we know what version of each consent checkbox they accept agreed to.
-
->>>>>>> 7d2cc56f
 
 ----