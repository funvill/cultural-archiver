--- conflicted
+++ resolved
@@ -606,9 +606,9 @@
 - [x] In src\lib\mass-import\osm-report-1757618334783.json all of the "title" in the "duplicate_records" are "Unknown" instead of the properties.name from the OSM import.
 
 
-<<<<<<< HEAD
+
 - [x] Add tag "city", "province/state", and "country" to the "Physical Properties" tag catagory.
-=======
+
 ----
 
 
@@ -656,4 +656,3 @@
 Both of these pages use cards and show 30 cards per page. Use ppagination controls at the top and bottom
 
 Have a search bar at the top that leads to the search page
->>>>>>> 960f5320
